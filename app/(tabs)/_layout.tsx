import React, { useEffect } from 'react';
import { Ionicons } from '@expo/vector-icons';
import { Tabs } from 'expo-router';
import { StyleSheet, Platform, View } from 'react-native';
import theme from '@/app/constants/theme';

/**
 * Tab layout for main app navigation
 * Authentication is handled at the root level
 */
export default function TabLayout() {
  // Apply specific fix for web platform to ensure tabs render correctly with mobile browser bars
  useEffect(() => {
    if (Platform.OS === 'web') {
      // Fix for mobile browser navigation bars
      const injectCSS = () => {
        const style = document.createElement('style');
        style.textContent = `
          /* Fix for mobile browser navigation bars */
          @supports (padding: env(safe-area-inset-bottom)) {
            .r-bottom-1nlznpj {
              bottom: env(safe-area-inset-bottom) !important;
            }
            
            nav {
              padding-bottom: env(safe-area-inset-bottom);
            }
            
            /* Add margin to the main content area */
            #root > div > div {
              margin-bottom: 60px;
            }
          }
        `;
        document.head.appendChild(style);
      };
      
      // Run immediately and also after a short delay to ensure DOM is fully loaded
      injectCSS();
      setTimeout(injectCSS, 1000);
    }
  }, []);

  return (
    <Tabs
      initialRouteName="index"
      screenOptions={{
        tabBarActiveTintColor: theme.colors.primary.main,
        tabBarInactiveTintColor: theme.colors.text.tertiary,
        headerShown: false,
        tabBarStyle: styles.tabBar,
        tabBarLabelStyle: styles.tabLabel,
        tabBarItemStyle: styles.tabItem,
      }}>
      
      <Tabs.Screen
        name="progress"
        options={{
          title: 'Progress',
          tabBarIcon: ({ color, focused }) => 
            <Ionicons 
              name={focused ? 'time' : 'time-outline'} 
              size={24} 
              color={color} 
              accessibilityLabel="Progress tab"
            />,
        }}
      />
      
      <Tabs.Screen
        name="index"
        options={{
          title: 'Home',
          tabBarIcon: ({ color, focused }) => 
            <Ionicons 
              name={focused ? 'home' : 'home-outline'} 
              size={24} 
              color={color} 
              accessibilityLabel="Home tab"
            />,
        }}
      />

      {/* Settings tab */}
      <Tabs.Screen
        name="settings"
        options={{
          title: 'Settings',
          tabBarIcon: ({ color, focused }) => 
            <Ionicons 
              name={focused ? 'settings' : 'settings-outline'} 
              size={24} 
              color={color} 
              accessibilityLabel="Settings tab"
            />,
        }}
      />
    </Tabs>
  );
}

const styles = StyleSheet.create({
  tabBar: {
    borderTopColor: theme.colors.border.light,
    backgroundColor: theme.colors.background.primary,
    // Add elevation for Android
    elevation: 4,
    // Add shadow for iOS
    shadowColor: '#000',
    shadowOffset: { width: 0, height: -2 },
    shadowOpacity: 0.1,
    shadowRadius: 3,
<<<<<<< HEAD
    // Ensure tab bar works correctly on all platforms
    height: Platform.OS === 'web' ? 60 : undefined,
    paddingBottom: Platform.OS === 'ios' ? 20 : 0,
=======
>>>>>>> 426ce316
  },
  tabLabel: {
    fontSize: 12,
    marginBottom: Platform.OS === 'ios' ? 0 : 4,
  },
  tabItem: {
    display: 'flex',
    flexDirection: 'column',
    justifyContent: 'center',
    alignItems: 'center',
    paddingTop: 6,
  }
});<|MERGE_RESOLUTION|>--- conflicted
+++ resolved
@@ -1,7 +1,7 @@
-import React, { useEffect } from 'react';
+import React from 'react';
 import { Ionicons } from '@expo/vector-icons';
 import { Tabs } from 'expo-router';
-import { StyleSheet, Platform, View } from 'react-native';
+import { StyleSheet, Platform } from 'react-native';
 import theme from '@/app/constants/theme';
 
 /**
@@ -9,38 +9,6 @@
  * Authentication is handled at the root level
  */
 export default function TabLayout() {
-  // Apply specific fix for web platform to ensure tabs render correctly with mobile browser bars
-  useEffect(() => {
-    if (Platform.OS === 'web') {
-      // Fix for mobile browser navigation bars
-      const injectCSS = () => {
-        const style = document.createElement('style');
-        style.textContent = `
-          /* Fix for mobile browser navigation bars */
-          @supports (padding: env(safe-area-inset-bottom)) {
-            .r-bottom-1nlznpj {
-              bottom: env(safe-area-inset-bottom) !important;
-            }
-            
-            nav {
-              padding-bottom: env(safe-area-inset-bottom);
-            }
-            
-            /* Add margin to the main content area */
-            #root > div > div {
-              margin-bottom: 60px;
-            }
-          }
-        `;
-        document.head.appendChild(style);
-      };
-      
-      // Run immediately and also after a short delay to ensure DOM is fully loaded
-      injectCSS();
-      setTimeout(injectCSS, 1000);
-    }
-  }, []);
-
   return (
     <Tabs
       initialRouteName="index"
@@ -52,6 +20,7 @@
         tabBarLabelStyle: styles.tabLabel,
         tabBarItemStyle: styles.tabItem,
       }}>
+      
       
       <Tabs.Screen
         name="progress"
@@ -110,12 +79,6 @@
     shadowOffset: { width: 0, height: -2 },
     shadowOpacity: 0.1,
     shadowRadius: 3,
-<<<<<<< HEAD
-    // Ensure tab bar works correctly on all platforms
-    height: Platform.OS === 'web' ? 60 : undefined,
-    paddingBottom: Platform.OS === 'ios' ? 20 : 0,
-=======
->>>>>>> 426ce316
   },
   tabLabel: {
     fontSize: 12,
